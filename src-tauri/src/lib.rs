mod app_config;
mod app_store;
mod claude_mcp;
mod claude_plugin;
mod codex_config;
mod commands;
mod config;
mod error;
mod gemini_config;  // 新增
mod init_status;
mod mcp;
mod prompt;
mod provider;
mod services;
mod settings;
mod store;
mod usage_script;

pub use app_config::{AppType, MultiAppConfig};
pub use codex_config::{get_codex_auth_path, get_codex_config_path, write_codex_live_atomic};
pub use commands::*;
pub use config::{get_claude_mcp_path, get_claude_settings_path, read_json_file};
pub use error::AppError;
pub use mcp::{
    import_from_claude, import_from_codex, sync_enabled_to_claude, sync_enabled_to_codex,
};
<<<<<<< HEAD
pub use provider::Provider;
pub use services::{
    ConfigService, EndpointLatency, McpService, PromptService, ProviderService, SpeedtestService,
};
=======
pub use provider::{Provider, ProviderMeta};
pub use services::{ConfigService, EndpointLatency, McpService, ProviderService, SpeedtestService};
>>>>>>> 8a05e7bd
pub use settings::{update_settings, AppSettings};
pub use store::AppState;

use tauri::{
    menu::{CheckMenuItem, Menu, MenuBuilder, MenuItem},
    tray::{TrayIconBuilder, TrayIconEvent},
};
#[cfg(target_os = "macos")]
use tauri::{ActivationPolicy, RunEvent};
use tauri::{Emitter, Manager};

#[derive(Clone, Copy)]
struct TrayTexts {
    show_main: &'static str,
    no_provider_hint: &'static str,
    quit: &'static str,
}

impl TrayTexts {
    fn from_language(language: &str) -> Self {
        match language {
            "en" => Self {
                show_main: "Open main window",
                no_provider_hint: "  (No providers yet, please add them from the main window)",
                quit: "Quit",
            },
            _ => Self {
                show_main: "打开主界面",
                no_provider_hint: "  (无供应商，请在主界面添加)",
                quit: "退出",
            },
        }
    }
}

/// 创建动态托盘菜单
fn create_tray_menu(
    app: &tauri::AppHandle,
    app_state: &AppState,
) -> Result<Menu<tauri::Wry>, AppError> {
    let app_settings = crate::settings::get_settings();
    let tray_texts = TrayTexts::from_language(app_settings.language.as_deref().unwrap_or("zh"));

    let config = app_state.config.read().map_err(AppError::from)?;

    let mut menu_builder = MenuBuilder::new(app);

    // 顶部：打开主界面
    let show_main_item =
        MenuItem::with_id(app, "show_main", tray_texts.show_main, true, None::<&str>)
            .map_err(|e| AppError::Message(format!("创建打开主界面菜单失败: {e}")))?;
    menu_builder = menu_builder.item(&show_main_item).separator();

    // 直接添加所有供应商到主菜单（扁平化结构，更简单可靠）
    if let Some(claude_manager) = config.get_manager(&crate::app_config::AppType::Claude) {
        // 添加Claude标题（禁用状态，仅作为分组标识）
        let claude_header =
            MenuItem::with_id(app, "claude_header", "─── Claude ───", false, None::<&str>)
                .map_err(|e| AppError::Message(format!("创建Claude标题失败: {e}")))?;
        menu_builder = menu_builder.item(&claude_header);

        if !claude_manager.providers.is_empty() {
            // Sort providers by sortIndex, then by createdAt, then by name
            let mut sorted_providers: Vec<_> = claude_manager.providers.iter().collect();
            sorted_providers.sort_by(|(_, a), (_, b)| {
                // Priority 1: sortIndex
                match (a.sort_index, b.sort_index) {
                    (Some(idx_a), Some(idx_b)) => return idx_a.cmp(&idx_b),
                    (Some(_), None) => return std::cmp::Ordering::Less,
                    (None, Some(_)) => return std::cmp::Ordering::Greater,
                    _ => {}
                }
                // Priority 2: createdAt
                match (a.created_at, b.created_at) {
                    (Some(time_a), Some(time_b)) => return time_a.cmp(&time_b),
                    (Some(_), None) => return std::cmp::Ordering::Greater,
                    (None, Some(_)) => return std::cmp::Ordering::Less,
                    _ => {}
                }
                // Priority 3: name
                a.name.cmp(&b.name)
            });

            for (id, provider) in sorted_providers {
                let is_current = claude_manager.current == *id;
                let item = CheckMenuItem::with_id(
                    app,
                    format!("claude_{id}"),
                    &provider.name,
                    true,
                    is_current,
                    None::<&str>,
                )
                .map_err(|e| AppError::Message(format!("创建菜单项失败: {e}")))?;
                menu_builder = menu_builder.item(&item);
            }
        } else {
            // 没有供应商时显示提示
            let empty_hint = MenuItem::with_id(
                app,
                "claude_empty",
                tray_texts.no_provider_hint,
                false,
                None::<&str>,
            )
            .map_err(|e| AppError::Message(format!("创建Claude空提示失败: {e}")))?;
            menu_builder = menu_builder.item(&empty_hint);
        }
    }

    if let Some(codex_manager) = config.get_manager(&crate::app_config::AppType::Codex) {
        // 添加Codex标题（禁用状态，仅作为分组标识）
        let codex_header =
            MenuItem::with_id(app, "codex_header", "─── Codex ───", false, None::<&str>)
                .map_err(|e| AppError::Message(format!("创建Codex标题失败: {e}")))?;
        menu_builder = menu_builder.item(&codex_header);

        if !codex_manager.providers.is_empty() {
            // Sort providers by sortIndex, then by createdAt, then by name
            let mut sorted_providers: Vec<_> = codex_manager.providers.iter().collect();
            sorted_providers.sort_by(|(_, a), (_, b)| {
                // Priority 1: sortIndex
                match (a.sort_index, b.sort_index) {
                    (Some(idx_a), Some(idx_b)) => return idx_a.cmp(&idx_b),
                    (Some(_), None) => return std::cmp::Ordering::Less,
                    (None, Some(_)) => return std::cmp::Ordering::Greater,
                    _ => {}
                }
                // Priority 2: createdAt
                match (a.created_at, b.created_at) {
                    (Some(time_a), Some(time_b)) => return time_a.cmp(&time_b),
                    (Some(_), None) => return std::cmp::Ordering::Greater,
                    (None, Some(_)) => return std::cmp::Ordering::Less,
                    _ => {}
                }
                // Priority 3: name
                a.name.cmp(&b.name)
            });

            for (id, provider) in sorted_providers {
                let is_current = codex_manager.current == *id;
                let item = CheckMenuItem::with_id(
                    app,
                    format!("codex_{id}"),
                    &provider.name,
                    true,
                    is_current,
                    None::<&str>,
                )
                .map_err(|e| AppError::Message(format!("创建菜单项失败: {e}")))?;
                menu_builder = menu_builder.item(&item);
            }
        } else {
            // 没有供应商时显示提示
            let empty_hint = MenuItem::with_id(
                app,
                "codex_empty",
                tray_texts.no_provider_hint,
                false,
                None::<&str>,
            )
            .map_err(|e| AppError::Message(format!("创建Codex空提示失败: {e}")))?;
            menu_builder = menu_builder.item(&empty_hint);
        }
    }

    // 分隔符和退出菜单
    let quit_item = MenuItem::with_id(app, "quit", tray_texts.quit, true, None::<&str>)
        .map_err(|e| AppError::Message(format!("创建退出菜单失败: {e}")))?;

    menu_builder = menu_builder.separator().item(&quit_item);

    menu_builder
        .build()
        .map_err(|e| AppError::Message(format!("构建菜单失败: {e}")))
}

#[cfg(target_os = "macos")]
fn apply_tray_policy(app: &tauri::AppHandle, dock_visible: bool) {
    let desired_policy = if dock_visible {
        ActivationPolicy::Regular
    } else {
        ActivationPolicy::Accessory
    };

    if let Err(err) = app.set_dock_visibility(dock_visible) {
        log::warn!("设置 Dock 显示状态失败: {err}");
    }

    if let Err(err) = app.set_activation_policy(desired_policy) {
        log::warn!("设置激活策略失败: {err}");
    }
}

/// 处理托盘菜单事件
fn handle_tray_menu_event(app: &tauri::AppHandle, event_id: &str) {
    log::info!("处理托盘菜单事件: {event_id}");

    match event_id {
        "show_main" => {
            if let Some(window) = app.get_webview_window("main") {
                #[cfg(target_os = "windows")]
                {
                    let _ = window.set_skip_taskbar(false);
                }
                let _ = window.unminimize();
                let _ = window.show();
                let _ = window.set_focus();
                #[cfg(target_os = "macos")]
                {
                    apply_tray_policy(app, true);
                }
            }
        }
        "quit" => {
            log::info!("退出应用");
            app.exit(0);
        }
        id if id.starts_with("claude_") => {
            let Some(provider_id) = id.strip_prefix("claude_") else {
                log::error!("无效的 Claude 菜单项 ID: {id}");
                return;
            };
            log::info!("切换到Claude供应商: {provider_id}");

            // 执行切换
            let app_handle = app.clone();
            let provider_id = provider_id.to_string();
            tauri::async_runtime::spawn_blocking(move || {
                if let Err(e) = switch_provider_internal(
                    &app_handle,
                    crate::app_config::AppType::Claude,
                    provider_id,
                ) {
                    log::error!("切换Claude供应商失败: {e}");
                }
            });
        }
        id if id.starts_with("codex_") => {
            let Some(provider_id) = id.strip_prefix("codex_") else {
                log::error!("无效的 Codex 菜单项 ID: {id}");
                return;
            };
            log::info!("切换到Codex供应商: {provider_id}");

            // 执行切换
            let app_handle = app.clone();
            let provider_id = provider_id.to_string();
            tauri::async_runtime::spawn_blocking(move || {
                if let Err(e) = switch_provider_internal(
                    &app_handle,
                    crate::app_config::AppType::Codex,
                    provider_id,
                ) {
                    log::error!("切换Codex供应商失败: {e}");
                }
            });
        }
        _ => {
            log::warn!("未处理的菜单事件: {event_id}");
        }
    }
}

//

/// 内部切换供应商函数
fn switch_provider_internal(
    app: &tauri::AppHandle,
    app_type: crate::app_config::AppType,
    provider_id: String,
) -> Result<(), AppError> {
    if let Some(app_state) = app.try_state::<AppState>() {
        // 在使用前先保存需要的值
        let app_type_str = app_type.as_str().to_string();
        let provider_id_clone = provider_id.clone();

        crate::commands::switch_provider(app_state.clone(), app_type_str.clone(), provider_id)
            .map_err(AppError::Message)?;

        // 切换成功后重新创建托盘菜单
        if let Ok(new_menu) = create_tray_menu(app, app_state.inner()) {
            if let Some(tray) = app.tray_by_id("main") {
                if let Err(e) = tray.set_menu(Some(new_menu)) {
                    log::error!("更新托盘菜单失败: {e}");
                }
            }
        }

        // 发射事件到前端，通知供应商已切换
        let event_data = serde_json::json!({
            "appType": app_type_str,
            "providerId": provider_id_clone
        });
        if let Err(e) = app.emit("provider-switched", event_data) {
            log::error!("发射供应商切换事件失败: {e}");
        }
    }
    Ok(())
}

/// 更新托盘菜单的Tauri命令
#[tauri::command]
async fn update_tray_menu(
    app: tauri::AppHandle,
    state: tauri::State<'_, AppState>,
) -> Result<bool, String> {
    match create_tray_menu(&app, state.inner()) {
        Ok(new_menu) => {
            if let Some(tray) = app.tray_by_id("main") {
                tray.set_menu(Some(new_menu))
                    .map_err(|e| format!("更新托盘菜单失败: {e}"))?;
                return Ok(true);
            }
            Ok(false)
        }
        Err(err) => {
            log::error!("创建托盘菜单失败: {err}");
            Ok(false)
        }
    }
}

#[cfg_attr(mobile, tauri::mobile_entry_point)]
pub fn run() {
    let mut builder = tauri::Builder::default();

    #[cfg(any(target_os = "macos", target_os = "windows", target_os = "linux"))]
    {
        builder = builder.plugin(tauri_plugin_single_instance::init(|app, _args, _cwd| {
            if let Some(window) = app.get_webview_window("main") {
                let _ = window.unminimize();
                let _ = window.show();
                let _ = window.set_focus();
            }
        }));
    }

    let builder = builder
        // 拦截窗口关闭：根据设置决定是否最小化到托盘
        .on_window_event(|window, event| {
            if let tauri::WindowEvent::CloseRequested { api, .. } = event {
                let settings = crate::settings::get_settings();

                if settings.minimize_to_tray_on_close {
                    api.prevent_close();
                    let _ = window.hide();
                    #[cfg(target_os = "windows")]
                    {
                        let _ = window.set_skip_taskbar(true);
                    }
                    #[cfg(target_os = "macos")]
                    {
                        apply_tray_policy(window.app_handle(), false);
                    }
                } else {
                    window.app_handle().exit(0);
                }
            }
        })
        .plugin(tauri_plugin_process::init())
        .plugin(tauri_plugin_dialog::init())
        .plugin(tauri_plugin_opener::init())
        .plugin(tauri_plugin_store::Builder::new().build())
        .setup(|app| {
            // 注册 Updater 插件（桌面端）
            #[cfg(desktop)]
            {
                if let Err(e) = app
                    .handle()
                    .plugin(tauri_plugin_updater::Builder::new().build())
                {
                    // 若配置不完整（如缺少 pubkey），跳过 Updater 而不中断应用
                    log::warn!("初始化 Updater 插件失败，已跳过：{e}");
                }
            }
            #[cfg(target_os = "macos")]
            {
                // 设置 macOS 标题栏背景色为主界面蓝色
                if let Some(window) = app.get_webview_window("main") {
                    use objc2::rc::Retained;
                    use objc2::runtime::AnyObject;
                    use objc2_app_kit::NSColor;

                    let ns_window_ptr = window.ns_window().unwrap();
                    let ns_window: Retained<AnyObject> =
                        unsafe { Retained::retain(ns_window_ptr as *mut AnyObject).unwrap() };

                    // 使用与主界面 banner 相同的蓝色 #3498db
                    // #3498db = RGB(52, 152, 219)
                    let bg_color = unsafe {
                        NSColor::colorWithRed_green_blue_alpha(
                            52.0 / 255.0,  // R: 52
                            152.0 / 255.0, // G: 152
                            219.0 / 255.0, // B: 219
                            1.0,           // Alpha: 1.0
                        )
                    };

                    unsafe {
                        use objc2::msg_send;
                        let _: () = msg_send![&*ns_window, setBackgroundColor: &*bg_color];
                    }
                }
            }

            // 初始化日志
            if cfg!(debug_assertions) {
                app.handle().plugin(
                    tauri_plugin_log::Builder::default()
                        .level(log::LevelFilter::Info)
                        .build(),
                )?;
            }

            // 预先刷新 Store 覆盖配置，确保 AppState 初始化时可读取到最新路径
            app_store::refresh_app_config_dir_override(app.handle());

            // 初始化应用状态（仅创建一次，并在本函数末尾注入 manage）
            // 如果配置解析失败，则向前端发送错误事件并提前结束 setup（不落盘、不覆盖配置）。
            let app_state = match AppState::try_new() {
                Ok(state) => state,
                Err(err) => {
                    let path = crate::config::get_app_config_path();
                    let payload_json = serde_json::json!({
                        "path": path.display().to_string(),
                        "error": err.to_string(),
                    });
                    // 事件通知（可能早于前端订阅，不保证送达）
                    if let Err(e) = app.emit("configLoadError", payload_json) {
                        log::error!("发射配置加载错误事件失败: {e}");
                    }
                    // 同时缓存错误，供前端启动阶段主动拉取
                    crate::init_status::set_init_error(crate::init_status::InitErrorPayload {
                        path: path.display().to_string(),
                        error: err.to_string(),
                    });
                    // 不再继续构建托盘/命令依赖的状态，交由前端提示后退出。
                    return Ok(());
                }
            };

            // 迁移旧的 app_config_dir 配置到 Store
            if let Err(e) = app_store::migrate_app_config_dir_from_settings(app.handle()) {
                log::warn!("迁移 app_config_dir 失败: {e}");
            }

            // 确保配置结构就绪（已移除旧版本的副本迁移逻辑）
            {
                let mut config_guard = app_state.config.write().unwrap();
                config_guard.ensure_app(&app_config::AppType::Claude);
                config_guard.ensure_app(&app_config::AppType::Codex);
            }

            // 启动阶段不再无条件保存，避免意外覆盖用户配置。

            // 创建动态托盘菜单
            let menu = create_tray_menu(app.handle(), &app_state)?;

            // 构建托盘
            let mut tray_builder = TrayIconBuilder::with_id("main")
                .on_tray_icon_event(|_tray, event| match event {
                    // 左键点击已通过 show_menu_on_left_click(true) 打开菜单，这里不再额外处理
                    TrayIconEvent::Click { .. } => {}
                    _ => log::debug!("unhandled event {event:?}"),
                })
                .menu(&menu)
                .on_menu_event(|app, event| {
                    handle_tray_menu_event(app, &event.id.0);
                })
                .show_menu_on_left_click(true);

            // 统一使用应用默认图标；待托盘模板图标就绪后再启用
            tray_builder = tray_builder.icon(app.default_window_icon().unwrap().clone());

            let _tray = tray_builder.build(app)?;
            // 将同一个实例注入到全局状态，避免重复创建导致的不一致
            app.manage(app_state);
            Ok(())
        })
        .invoke_handler(tauri::generate_handler![
            commands::get_providers,
            commands::get_current_provider,
            commands::add_provider,
            commands::update_provider,
            commands::delete_provider,
            commands::switch_provider,
            commands::import_default_config,
            commands::get_claude_config_status,
            commands::get_config_status,
            commands::get_claude_code_config_path,
            commands::get_config_dir,
            commands::open_config_folder,
            commands::pick_directory,
            commands::open_external,
            commands::get_init_error,
            commands::get_app_config_path,
            commands::open_app_config_folder,
            commands::read_live_provider_settings,
            commands::get_settings,
            commands::save_settings,
            commands::restart_app,
            commands::check_for_updates,
            commands::is_portable_mode,
            commands::get_claude_plugin_status,
            commands::read_claude_plugin_config,
            commands::apply_claude_plugin_config,
            commands::is_claude_plugin_applied,
            // Claude MCP management
            commands::get_claude_mcp_status,
            commands::read_claude_mcp_config,
            commands::upsert_claude_mcp_server,
            commands::delete_claude_mcp_server,
            commands::validate_mcp_command,
            // usage query
            commands::queryProviderUsage,
            commands::testUsageScript,
            // New MCP via config.json (SSOT)
            commands::get_mcp_config,
            commands::upsert_mcp_server_in_config,
            commands::delete_mcp_server_in_config,
            commands::set_mcp_enabled,
            commands::sync_enabled_mcp_to_claude,
            commands::sync_enabled_mcp_to_codex,
            commands::import_mcp_from_claude,
            commands::import_mcp_from_codex,
            // Prompt management
            commands::get_prompts,
            commands::upsert_prompt,
            commands::delete_prompt,
            commands::enable_prompt,
            commands::import_prompt_from_file,
            commands::get_current_prompt_file_content,
            // ours: endpoint speed test + custom endpoint management
            commands::test_api_endpoints,
            commands::get_custom_endpoints,
            commands::add_custom_endpoint,
            commands::remove_custom_endpoint,
            commands::update_endpoint_last_used,
            // app_config_dir override via Store
            commands::get_app_config_dir_override,
            commands::set_app_config_dir_override,
            // provider sort order management
            commands::update_providers_sort_order,
            // theirs: config import/export and dialogs
            commands::export_config_to_file,
            commands::import_config_from_file,
            commands::save_file_dialog,
            commands::open_file_dialog,
            commands::sync_current_providers_live,
            update_tray_menu,
        ]);

    let app = builder
        .build(tauri::generate_context!())
        .expect("error while running tauri application");

    app.run(|app_handle, event| {
        #[cfg(target_os = "macos")]
        // macOS 在 Dock 图标被点击并重新激活应用时会触发 Reopen 事件，这里手动恢复主窗口
        if let RunEvent::Reopen { .. } = event {
            if let Some(window) = app_handle.get_webview_window("main") {
                #[cfg(target_os = "windows")]
                {
                    let _ = window.set_skip_taskbar(false);
                }
                let _ = window.unminimize();
                let _ = window.show();
                let _ = window.set_focus();
                apply_tray_policy(app_handle, true);
            }
        }

        #[cfg(not(target_os = "macos"))]
        {
            let _ = (app_handle, event);
        }
    });
}<|MERGE_RESOLUTION|>--- conflicted
+++ resolved
@@ -24,15 +24,10 @@
 pub use mcp::{
     import_from_claude, import_from_codex, sync_enabled_to_claude, sync_enabled_to_codex,
 };
-<<<<<<< HEAD
-pub use provider::Provider;
+pub use provider::{Provider, ProviderMeta};
 pub use services::{
     ConfigService, EndpointLatency, McpService, PromptService, ProviderService, SpeedtestService,
 };
-=======
-pub use provider::{Provider, ProviderMeta};
-pub use services::{ConfigService, EndpointLatency, McpService, ProviderService, SpeedtestService};
->>>>>>> 8a05e7bd
 pub use settings::{update_settings, AppSettings};
 pub use store::AppState;
 
