--- conflicted
+++ resolved
@@ -1,11 +1,8 @@
 #![allow(non_snake_case)]
 
 mod config;
-<<<<<<< HEAD
 mod env;
-=======
 mod deeplink;
->>>>>>> a7f1461a
 mod import_export;
 mod mcp;
 mod misc;
@@ -16,11 +13,8 @@
 pub mod skill;
 
 pub use config::*;
-<<<<<<< HEAD
 pub use env::*;
-=======
 pub use deeplink::*;
->>>>>>> a7f1461a
 pub use import_export::*;
 pub use mcp::*;
 pub use misc::*;
